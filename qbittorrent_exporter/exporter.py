import faulthandler
import logging
import os
import signal
import sys
import time
from dataclasses import dataclass, field
from enum import StrEnum, auto
from typing import Any, Iterable

from prometheus_client import start_http_server
from prometheus_client.core import REGISTRY, CounterMetricFamily, GaugeMetricFamily
from pythonjsonlogger import jsonlogger
from qbittorrentapi import Client, TorrentStates

# Enable dumps on stderr in case of segfault
faulthandler.enable()
logger = logging.getLogger()


class MetricType(StrEnum):
    """
    Represents possible metric types (used in this project).
    """

    GAUGE = auto()
    COUNTER = auto()


@dataclass
class Metric:
    """
    Contains data and metadata about a single counter or gauge.
    """

    name: str
    value: Any
    labels: dict[str, str] = field(default_factory=lambda: {})
    help_text: str = ""
    metric_type: MetricType = MetricType.GAUGE


class QbittorrentMetricsCollector:
    def __init__(self, config: dict) -> None:
        self.config = config
        self.client = Client(
            host=config["host"],
            port=config["port"],
            username=config["username"],
            password=config["password"],
            VERIFY_WEBUI_CERTIFICATE=config["verify_webui_certificate"],
        )
        self.server = f"{config['host']}:{config['port']}"

    def collect(self) -> Iterable[GaugeMetricFamily | CounterMetricFamily]:
        """
        Yields Prometheus gauges and counters from metrics collected from qbittorrent.
        """
        metrics: list[Metric] = self.get_qbittorrent_metrics()

        for metric in metrics:
            if metric.metric_type == MetricType.COUNTER:
                prom_metric = CounterMetricFamily(
                    metric.name, metric.help_text, labels=list(metric.labels.keys())
                )
            else:
                prom_metric = GaugeMetricFamily(
                    metric.name, metric.help_text, labels=list(metric.labels.keys())
                )
            prom_metric.add_metric(
                value=metric.value, labels=list(metric.labels.values())
            )
            yield prom_metric

    def get_qbittorrent_metrics(self) -> list[Metric]:
        """
        Calls and combines qbittorrent state metrics with torrent metrics.
        """
        metrics: list[Metric] = []
        metrics.extend(self._get_qbittorrent_status_metrics())
        metrics.extend(self._get_qbittorrent_torrent_tags_metrics())

        return metrics

    def _get_qbittorrent_status_metrics(self) -> list[Metric]:
        """
        Returns metrics about the state of the qbittorrent server.
        """
        maindata: dict[str, Any] = {}
        version: str = ""

        # Fetch data from API
        try:
            maindata = self.client.sync_maindata()
            version = self.client.app.version
        except Exception as e:
            logger.error(f"Couldn't get server info: {e}")

        server_state = maindata.get('server_state', {})

        return [
            Metric(
                name=f"{self.config['metrics_prefix']}_up",
<<<<<<< HEAD
                value=bool(server_state),
                labels={"version": version},
=======
                value=bool(response),
                labels={"version": version, "server": self.server},
>>>>>>> 30de81ca
                help_text=(
                    "Whether the qBittorrent server is answering requests from this"
                    " exporter. A `version` label with the server version is added."
                ),
            ),
            Metric(
                name=f"{self.config['metrics_prefix']}_connected",
<<<<<<< HEAD
                value=server_state.get("connection_status", "") == "connected",
                labels={},  # no labels in the example
=======
                value=response.get("connection_status", "") == "connected",
                labels={"server": self.server},
>>>>>>> 30de81ca
                help_text=(
                    "Whether the qBittorrent server is connected to the Bittorrent"
                    " network."
                ),
            ),
            Metric(
                name=f"{self.config['metrics_prefix']}_firewalled",
<<<<<<< HEAD
                value=server_state.get("connection_status", "") == "firewalled",
                labels={},  # no labels in the example
=======
                value=response.get("connection_status", "") == "firewalled",
                labels={"server": self.server},
>>>>>>> 30de81ca
                help_text=(
                    "Whether the qBittorrent server is connected to the Bittorrent"
                    " network but is behind a firewall."
                ),
            ),
            Metric(
                name=f"{self.config['metrics_prefix']}_dht_nodes",
<<<<<<< HEAD
                value=server_state.get("dht_nodes", 0),
                labels={},  # no labels in the example
=======
                value=response.get("dht_nodes", 0),
                labels={"server": self.server},
>>>>>>> 30de81ca
                help_text="Number of DHT nodes connected to.",
            ),
            Metric(
                name=f"{self.config['metrics_prefix']}_dl_info_data",
<<<<<<< HEAD
                value=server_state.get("dl_info_data", 0),
                labels={},  # no labels in the example
=======
                value=response.get("dl_info_data", 0),
                labels={"server": self.server},
>>>>>>> 30de81ca
                help_text="Data downloaded since the server started, in bytes.",
                metric_type=MetricType.COUNTER,
            ),
            Metric(
                name=f"{self.config['metrics_prefix']}_up_info_data",
<<<<<<< HEAD
                value=server_state.get("up_info_data", 0),
                labels={},  # no labels in the example
=======
                value=response.get("up_info_data", 0),
                labels={"server": self.server},
>>>>>>> 30de81ca
                help_text="Data uploaded since the server started, in bytes.",
                metric_type=MetricType.COUNTER,
            ),
            Metric(
                name=f"{self.config['metrics_prefix']}_alltime_dl",
                value=server_state.get("alltime_dl", 0),
                labels={},  # no labels in the example
                help_text="Total data downloaded, in bytes.",
                metric_type=MetricType.COUNTER,
            ),
            Metric(
                name=f"{self.config['metrics_prefix']}_alltime_ul",
                value=server_state.get("alltime_ul", 0),
                labels={},  # no labels in the example
                help_text="Total data uploaded, in bytes.",
                metric_type=MetricType.COUNTER,
            ),
        ]

    def _fetch_categories(self) -> dict:
        """Fetches all categories in use from qbittorrent."""
        try:
            categories = dict(self.client.torrent_categories.categories)
            for key, value in categories.items():
                categories[key] = dict(value)  # type: ignore
            return categories
        except Exception as e:
            logger.error(f"Couldn't fetch categories: {e}")
            return {}

    def _fetch_torrents(self) -> list[dict]:
        """Fetches torrents from qbittorrent"""
        try:
            return [dict(_attr_dict) for _attr_dict in self.client.torrents.info()]
        except Exception as e:
            logger.error(f"Couldn't fetch torrents: {e}")
            return []

    def _filter_torrents_by_category(
        self, category: str, torrents: list[dict]
    ) -> list[dict]:
        """Filters torrents by the given category."""
        return [
            torrent
            for torrent in torrents
            if torrent["category"] == category
            or (category == "Uncategorized" and torrent["category"] == "")
        ]

    def _filter_torrents_by_state(
        self, state: TorrentStates, torrents: list[dict]
    ) -> list[dict]:
        """Filters torrents by the given state."""
        return [torrent for torrent in torrents if torrent["state"] == state.value]

    def _construct_metric(self, state: str, category: str, count: int) -> Metric:
        """Constructs and returns a metric object with a torrent count and appropriate
        labels."""
        return Metric(
            name=f"{self.config['metrics_prefix']}_torrents_count",
            value=count,
            labels={
                "status": state,
                "category": category,
                "server": self.server,
            },
            help_text=f"Number of torrents in status {state} under category {category}",
        )

    def _get_qbittorrent_torrent_tags_metrics(self) -> list[Metric]:
        categories = self._fetch_categories()
        torrents = self._fetch_torrents()

        metrics: list[Metric] = []
        categories["Uncategorized"] = {"name": "Uncategorized", "savePath": ""}

        for category in categories:
            category_torrents = self._filter_torrents_by_category(category, torrents)
            for state in TorrentStates:
                state_torrents = self._filter_torrents_by_state(
                    state, category_torrents
                )
                metric = self._construct_metric(
                    state.value, category, len(state_torrents)
                )
                metrics.append(metric)

        return metrics


class ShutdownSignalHandler:
    def __init__(self):
        self.shutdown_count: int = 0

        # Register signal handler
        signal.signal(signal.SIGINT, self._on_signal_received)
        signal.signal(signal.SIGTERM, self._on_signal_received)

    def is_shutting_down(self):
        return self.shutdown_count > 0

    def _on_signal_received(self, signal, frame):
        if self.shutdown_count > 1:
            logger.warn("Forcibly killing exporter")
            sys.exit(1)
        logger.info("Exporter is shutting down")
        self.shutdown_count += 1


def _get_config_value(key: str, default: str = "") -> str:
    input_path = os.environ.get("FILE__" + key, None)
    if input_path is not None:
        try:
            with open(input_path, "r") as input_file:
                return input_file.read().strip()
        except IOError as e:
            logger.error(f"Unable to read value for {key} from {input_path}: {str(e)}")

    return os.environ.get(key, default)


def get_config() -> dict:
    """Loads all config values."""
    return {
        "host": _get_config_value("QBITTORRENT_HOST", ""),
        "port": _get_config_value("QBITTORRENT_PORT", ""),
        "username": _get_config_value("QBITTORRENT_USER", ""),
        "password": _get_config_value("QBITTORRENT_PASS", ""),
        "exporter_port": int(_get_config_value("EXPORTER_PORT", "8000")),
        "log_level": _get_config_value("EXPORTER_LOG_LEVEL", "INFO"),
        "metrics_prefix": _get_config_value("METRICS_PREFIX", "qbittorrent"),
        "verify_webui_certificate": (
            _get_config_value("VERIFY_WEBUI_CERTIFICATE", "True") == "True"
        ),
    }


def main():
    # Init logger so it can be used
    logHandler = logging.StreamHandler()
    formatter = jsonlogger.JsonFormatter(
        "%(asctime) %(levelname) %(message)", datefmt="%Y-%m-%d %H:%M:%S"
    )
    logHandler.setFormatter(formatter)
    logger.addHandler(logHandler)
    logger.setLevel("INFO")  # default until config is loaded

    config = get_config()

    # set level once config has been loaded
    logger.setLevel(config["log_level"])

    # Register signal handler
    signal_handler = ShutdownSignalHandler()

    if not config["host"]:
        logger.error(
            "No host specified, please set QBITTORRENT_HOST environment variable"
        )
        sys.exit(1)
    if not config["port"]:
        logger.error(
            "No port specified, please set QBITTORRENT_PORT environment variable"
        )
        sys.exit(1)

    # Register our custom collector
    logger.info("Exporter is starting up")
    REGISTRY.register(QbittorrentMetricsCollector(config))  # type: ignore

    # Start server
    start_http_server(config["exporter_port"])
    logger.info(f"Exporter listening on port {config['exporter_port']}")

    while not signal_handler.is_shutting_down():
        time.sleep(1)

    logger.info("Exporter has shutdown")


if __name__ == "__main__":
    main()<|MERGE_RESOLUTION|>--- conflicted
+++ resolved
@@ -101,13 +101,8 @@
         return [
             Metric(
                 name=f"{self.config['metrics_prefix']}_up",
-<<<<<<< HEAD
                 value=bool(server_state),
-                labels={"version": version},
-=======
-                value=bool(response),
                 labels={"version": version, "server": self.server},
->>>>>>> 30de81ca
                 help_text=(
                     "Whether the qBittorrent server is answering requests from this"
                     " exporter. A `version` label with the server version is added."
@@ -115,13 +110,8 @@
             ),
             Metric(
                 name=f"{self.config['metrics_prefix']}_connected",
-<<<<<<< HEAD
                 value=server_state.get("connection_status", "") == "connected",
-                labels={},  # no labels in the example
-=======
-                value=response.get("connection_status", "") == "connected",
-                labels={"server": self.server},
->>>>>>> 30de81ca
+                labels={"server": self.server},
                 help_text=(
                     "Whether the qBittorrent server is connected to the Bittorrent"
                     " network."
@@ -129,13 +119,8 @@
             ),
             Metric(
                 name=f"{self.config['metrics_prefix']}_firewalled",
-<<<<<<< HEAD
                 value=server_state.get("connection_status", "") == "firewalled",
-                labels={},  # no labels in the example
-=======
-                value=response.get("connection_status", "") == "firewalled",
-                labels={"server": self.server},
->>>>>>> 30de81ca
+                labels={"server": self.server},
                 help_text=(
                     "Whether the qBittorrent server is connected to the Bittorrent"
                     " network but is behind a firewall."
@@ -143,36 +128,21 @@
             ),
             Metric(
                 name=f"{self.config['metrics_prefix']}_dht_nodes",
-<<<<<<< HEAD
                 value=server_state.get("dht_nodes", 0),
-                labels={},  # no labels in the example
-=======
-                value=response.get("dht_nodes", 0),
-                labels={"server": self.server},
->>>>>>> 30de81ca
+                labels={"server": self.server},
                 help_text="Number of DHT nodes connected to.",
             ),
             Metric(
                 name=f"{self.config['metrics_prefix']}_dl_info_data",
-<<<<<<< HEAD
                 value=server_state.get("dl_info_data", 0),
-                labels={},  # no labels in the example
-=======
-                value=response.get("dl_info_data", 0),
-                labels={"server": self.server},
->>>>>>> 30de81ca
+                labels={"server": self.server},
                 help_text="Data downloaded since the server started, in bytes.",
                 metric_type=MetricType.COUNTER,
             ),
             Metric(
                 name=f"{self.config['metrics_prefix']}_up_info_data",
-<<<<<<< HEAD
                 value=server_state.get("up_info_data", 0),
-                labels={},  # no labels in the example
-=======
-                value=response.get("up_info_data", 0),
-                labels={"server": self.server},
->>>>>>> 30de81ca
+                labels={"server": self.server},
                 help_text="Data uploaded since the server started, in bytes.",
                 metric_type=MetricType.COUNTER,
             ),
